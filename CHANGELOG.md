<!---
Changelog headings can be any of:

Added: for new features.
Changed: for changes in existing functionality.
Deprecated: for soon-to-be removed features.
Removed: for now removed features.
Fixed: for any bug fixes.
Security: in case of vulnerabilities.
-->

# Changelog

All notable changes to this project will be documented in this file.

The format is based on [Keep a Changelog](https://keepachangelog.com/en/1.1.0/),
and this project adheres to [Semantic Versioning](https://semver.org/spec/v2.0.0.html).

## [Unreleased]

### Fixed
- documentation updates.

<<<<<<< HEAD
- Render math in documentation [#3].
- Remove CI badges from showing in documentation index page (they do not render in non-public repositories).
=======
### Added
- yaml schema file.
>>>>>>> ef03a142

### Added

- Links to external objects in documented Python API.
- **internal** PyPI upload option.

## [v0.1.0] - 2023-12-13

Initial release.

[unreleased]: https://github.com/arup-group/gtfs_skims/compare/v0.1.0...main

[#3]: https://github.com/arup-group/gtfs_skims/pull/3<|MERGE_RESOLUTION|>--- conflicted
+++ resolved
@@ -1,43 +1,39 @@
-<!---
-Changelog headings can be any of:
-
-Added: for new features.
-Changed: for changes in existing functionality.
-Deprecated: for soon-to-be removed features.
-Removed: for now removed features.
-Fixed: for any bug fixes.
-Security: in case of vulnerabilities.
--->
-
-# Changelog
-
-All notable changes to this project will be documented in this file.
-
-The format is based on [Keep a Changelog](https://keepachangelog.com/en/1.1.0/),
-and this project adheres to [Semantic Versioning](https://semver.org/spec/v2.0.0.html).
-
-## [Unreleased]
-
-### Fixed
-- documentation updates.
-
-<<<<<<< HEAD
-- Render math in documentation [#3].
-- Remove CI badges from showing in documentation index page (they do not render in non-public repositories).
-=======
-### Added
-- yaml schema file.
->>>>>>> ef03a142
-
-### Added
-
-- Links to external objects in documented Python API.
-- **internal** PyPI upload option.
-
-## [v0.1.0] - 2023-12-13
-
-Initial release.
-
-[unreleased]: https://github.com/arup-group/gtfs_skims/compare/v0.1.0...main
-
+<!---
+Changelog headings can be any of:
+
+Added: for new features.
+Changed: for changes in existing functionality.
+Deprecated: for soon-to-be removed features.
+Removed: for now removed features.
+Fixed: for any bug fixes.
+Security: in case of vulnerabilities.
+-->
+
+# Changelog
+
+All notable changes to this project will be documented in this file.
+
+The format is based on [Keep a Changelog](https://keepachangelog.com/en/1.1.0/),
+and this project adheres to [Semantic Versioning](https://semver.org/spec/v2.0.0.html).
+
+## [Unreleased]
+
+### Fixed
+- documentation updates.
+
+- Render math in documentation [#3].
+- Remove CI badges from showing in documentation index page (they do not render in non-public repositories).
+
+### Added
+- yaml schema file.
+
+- Links to external objects in documented Python API.
+- **internal** PyPI upload option.
+
+## [v0.1.0] - 2023-12-13
+
+Initial release.
+
+[unreleased]: https://github.com/arup-group/gtfs_skims/compare/v0.1.0...main
+
 [#3]: https://github.com/arup-group/gtfs_skims/pull/3